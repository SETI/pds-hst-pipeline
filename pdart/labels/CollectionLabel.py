--- conflicted
+++ resolved
@@ -346,11 +346,7 @@
             primary_result_dict: Dict[str, Any] = {}
             # Check if it's raw or calibrated image, we will update this later
             processing_level = get_processing_level(
-<<<<<<< HEAD
-                suffix=suffix, instrument_id=instrument
-=======
                 suffix=suffix, instrument_id=instrument.upper()
->>>>>>> 7ebf17c9
             )
             primary_result_dict["processing_level"] = processing_level
 
