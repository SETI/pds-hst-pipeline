--- conflicted
+++ resolved
@@ -7,10 +7,7 @@
 from pdart.pipeline.Stage import MarkedStage
 from pdart.pipeline.Utils import *
 from pdart.pipeline.SuffixInfo import get_collection_type  # type: ignore
-<<<<<<< HEAD
 from pdart.Logging import PDS_LOGGER
-=======
->>>>>>> 7ebf17c9
 
 _OLD_IMPL = False
 
@@ -70,7 +67,6 @@
     def _copy_fits_files(
         self, bundle_segment: str, mast_downloads_dir: str, primary_files_dir: str
     ) -> None:
-<<<<<<< HEAD
         if not os.path.isdir(mast_downloads_dir):
             raise ValueError(f"{mast_downloads_dir} doesn't exist.")
         try:
@@ -97,7 +93,7 @@
                     collection_type = get_collection_type(
                         suffix=suffix, instrument_id=instrument_name
                     )
-                    coll = f"{collection_type}_{instrument_name}_{suffix}"
+                    coll = f"{collection_type}_{instrument_name.lower()}_{suffix}"
 
                     new_path = fs.path.join(
                         to_segment_dir(bundle_segment),
@@ -121,49 +117,6 @@
             PDS_LOGGER.error(e)
         finally:
             PDS_LOGGER.close()
-=======
-        assert os.path.isdir(mast_downloads_dir)
-
-        with make_osfs(mast_downloads_dir) as mast_downloads_fs, make_sv_osfs(
-            primary_files_dir
-        ) as primary_files_fs:
-
-            # Walk the mast_downloads_dir for FITS file and file
-            # them into the COW filesystem.
-            for filepath in mast_downloads_fs.walk.files(filter=["*.fits"]):
-                parts = fs.path.iteratepath(filepath)
-                depth = len(parts)
-                assert depth == 3, parts
-                # New way: product name comes from the filename
-                _, _, filename = parts
-                filename = filename.lower()
-                hst_filename = HstFilename(filename)
-                product = hst_filename.rootname()
-                instrument_name = hst_filename.instrument_name()
-                suffix = hst_filename.suffix()
-
-                collection_type = get_collection_type(
-                    suffix=suffix, instrument_id=instrument_name
-                )
-                coll = f"{collection_type}_{instrument_name.lower()}_{suffix}"
-
-                new_path = fs.path.join(
-                    to_segment_dir(bundle_segment),
-                    to_segment_dir(coll),
-                    to_segment_dir(product),
-                    filename,
-                )
-                dirs, filename = fs.path.split(new_path)
-                primary_files_fs.makedirs(dirs)
-                fs.copy.copy_file(
-                    mast_downloads_fs, filepath, primary_files_fs, new_path
-                )
-
-        assert os.path.isdir(primary_files_dir + "-sv"), primary_files_dir + "-sv"
-        # # If I made it to here, it should be safe to delete the downloads
-        # shutil.rmtree(mast_downloads_dir)
-        # assert not os.path.isdir(mast_downloads_dir)
->>>>>>> 7ebf17c9
 
     def _run(self) -> None:
         documents_dir: str = self.documents_dir()
