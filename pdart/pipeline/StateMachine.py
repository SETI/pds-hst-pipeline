import abc
from typing import Optional

from pdart.pipeline.Stage import Stage
from pdart.pipeline.Directories import Directories
from pdart.pipeline.MarkerFile import BasicMarkerFile
from pdart.pipeline.BuildBrowse import BuildBrowse
from pdart.pipeline.BuildLabels import BuildLabels
from pdart.pipeline.CheckDownloads import CheckDownloads
from pdart.pipeline.CopyPrimaryFiles import CopyPrimaryFiles
from pdart.pipeline.Directories import Directories, make_directories
from pdart.pipeline.DownloadDocs import DownloadDocs
from pdart.pipeline.InsertChanges import InsertChanges
from pdart.pipeline.MakeDeliverable import MakeDeliverable
from pdart.pipeline.PopulateDatabase import PopulateDatabase
from pdart.pipeline.RecordChanges import RecordChanges
from pdart.pipeline.ResetPipeline import ResetPipeline
from pdart.pipeline.UpdateArchive import UpdateArchive
from pdart.pipeline.ValidateBundle import ValidateBundle


class StateMachine(object):
    """
    This object runs a list of pipeline stages, hardcoded into
    self.stages.  It uses a BasicMarkerFile to show progress and
    record the final state.
    """

<<<<<<< HEAD
    def __init__(
        self,
        dirs: Directories,
        proposal_id: int,
    ) -> None:
=======
    def __init__(self, dirs: Directories, proposal_id: int) -> None:
>>>>>>> 2c638926
        self.marker_file = BasicMarkerFile(dirs.working_dir(proposal_id))
        self.stages = [
            ("RESETPIPELINE", ResetPipeline(dirs, proposal_id)),
            ("DOWNLOADDOCS", DownloadDocs(dirs, proposal_id)),
            ("CHECKDOWNLOADS", CheckDownloads(dirs, proposal_id)),
            ("COPYPRIMARYFILES", CopyPrimaryFiles(dirs, proposal_id)),
            ("RECORDCHANGES", RecordChanges(dirs, proposal_id)),
            ("INSERTCHANGES", InsertChanges(dirs, proposal_id)),
            ("POPULATEDATABASE", PopulateDatabase(dirs, proposal_id)),
            ("BUILDBROWSE", BuildBrowse(dirs, proposal_id)),
            ("BUILDLABELS", BuildLabels(dirs, proposal_id)),
            ("UPDATEARCHIVE", UpdateArchive(dirs, proposal_id)),
            ("MAKEDELIVERABLE", MakeDeliverable(dirs, proposal_id)),
            ("VALIDATEBUNDLE", ValidateBundle(dirs, proposal_id)),
        ]

    def next_stage(self, phase: str) -> Optional[Stage]:
        def phase_index() -> int:
            for i, (name, stage) in enumerate(self.stages):
                if name == phase:
                    return i
            assert False, f"unknown phase {phase}"

        i = phase_index()
        try:
            return self.stages[i + 1][1]
        except IndexError:
            return None

    def run(self) -> None:
        self.marker_file.clear_marker()
        stage: Optional[Stage] = self.stages[0][1]
        while stage is not None:
            stage()
            marker_info = self.marker_file.get_marker()
            assert marker_info is not None
            if marker_info.state == "SUCCESS":
                stage = self.next_stage(marker_info.phase)
            else:
                stage = None<|MERGE_RESOLUTION|>--- conflicted
+++ resolved
@@ -26,15 +26,7 @@
     record the final state.
     """
 
-<<<<<<< HEAD
-    def __init__(
-        self,
-        dirs: Directories,
-        proposal_id: int,
-    ) -> None:
-=======
     def __init__(self, dirs: Directories, proposal_id: int) -> None:
->>>>>>> 2c638926
         self.marker_file = BasicMarkerFile(dirs.working_dir(proposal_id))
         self.stages = [
             ("RESETPIPELINE", ResetPipeline(dirs, proposal_id)),
